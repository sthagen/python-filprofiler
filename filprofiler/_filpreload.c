--- conflicted
+++ resolved
@@ -227,24 +227,12 @@
     current_frame = frame;
 
     /*
-<<<<<<< HEAD
       We want an efficient identifier for filename+fuction name. So we use the
       code object pointer address.
-=======
-      We want an efficient identifier for filename+fuction name. So we:
-
-      1. Incref the two string objects so they never get GC'ed.
-      2. Store references to the corresponding UTF8 strings on the code object
-         as extra info.
-
-      The pointer address of the resulting struct can be used as an
-      identifier.
->>>>>>> 8b93d432
     */
     int seen = 0;
     assert(extra_code_index != -1);
     _PyCode_GetExtra((PyObject *)frame->f_code, extra_code_index,
-<<<<<<< HEAD
                      (void **)&seen);
     if (!seen) {
       // Ensure the code object never gets garbage collected:
@@ -252,20 +240,6 @@
       // Set marker indicating we've done that.
       _PyCode_SetExtra((PyObject *)frame->f_code, extra_code_index,
                        (void*)1);
-=======
-                     (void **)&loc);
-    if (loc == NULL) {
-      // Ensure the two string never get garbage collected;
-      Py_INCREF(frame->f_code->co_filename);
-      Py_INCREF(frame->f_code->co_name);
-      loc = underlying_real_malloc(sizeof(struct FunctionLocation));
-      loc->filename = PyUnicode_AsUTF8AndSize(frame->f_code->co_filename,
-                                              &loc->filename_length);
-      loc->function_name = PyUnicode_AsUTF8AndSize(frame->f_code->co_name,
-                                                   &loc->function_name_length);
-      _PyCode_SetExtra((PyObject *)frame->f_code, extra_code_index,
-                       (void *)loc);
->>>>>>> 8b93d432
     }
     start_call(frame->f_code, frame->f_lineno);
     break;
